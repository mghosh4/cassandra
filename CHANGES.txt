--- conflicted
+++ resolved
@@ -1,4 +1,3 @@
-<<<<<<< HEAD
 2.1.0-beta2
  * Eliminate possibility of CL segment appearing twice in active list 
    (CASSANDRA-6557)
@@ -30,10 +29,7 @@
  * Fix off-by-one error in stress (CASSANDRA-6883)
  * Make OpOrder AutoCloseable (CASSANDRA-6901)
 Merged from 2.0:
-=======
-2.0.7
  * Allow deleting snapshots from dropped keyspaces (CASSANDRA-6821)
->>>>>>> 6b6139cc
  * Add uuid() function (CASSANDRA-6473)
  * Omit tombstones from schema digests (CASSANDRA-6862)
  * Include correct consistencyLevel in LWT timeout (CASSANDRA-6884)
