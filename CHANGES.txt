1.0-dev
 * add support for insert, delete in cql BATCH (CASSANDRA-2537)
 * add support for IN to cql SELECT, UPDATE (CASSANDRA-2553)
 * add timestamp support to cql INSERT, UPDATE, and BATCH (CASSANDRA-2555)


0.8.0-?
 * fix NPE compacting index CFs (CASSANDRA-2528)
 * Remove checking all column families on startup for compaction candidates (CASSANDRA-2444)
 * validate CQL create keyspace options (CASSANDRA-2525)
 * fix nodetool setcompactionthroughput (CASSANDRA-2550)
 * move	gossip heartbeat back to its own thread (CASSANDRA-2554)
 * validate cql TRUNCATE columnfamily before truncating (CASSANDRA-2570)
 * fix batch_mutate for mixed standard-counter mutations (CASSANDRA-2457)
 * disallow making schema changes to system keyspace (CASSANDRA-2563)
 * fix sending mutation messages multiple times (CASSANDRA-2557)
 * fix incorrect use of NBHM.size in ReadCallback that could cause
   reads to time out even when responses were received (CASSAMDRA-2552)
 * trigger read repair correctly for LOCAL_QUORUM reads (CASSANDRA-2556)
 * Allow configuring the number of compaction thread (CASSANDRA-2558)
 * forceUserDefinedCompaction will attempt to compact what it is given
   even if the pessimistic estimate is that there is not enough disk space;
   automatic compactions will only compact 2 or more sstables (CASSANDRA-2575)
 * refuse to apply migrations with older timestamps than the current 
   schema (CASSANDRA-2536)
<<<<<<< HEAD
 * remove unframed Thrift transport option


0.8.0-beta1
 * remove Avro RPC support (CASSANDRA-926)
 * adds support for columns that act as incr/decr counters 
   (CASSANDRA-1072, 1937, 1944, 1936, 2101, 2093, 2288, 2105, 2384, 2236, 2342,
   2454)
 * CQL (CASSANDRA-1703, 1704, 1705, 1706, 1707, 1708, 1710, 1711, 1940, 
   2124, 2302, 2277, 2493)
 * avoid double RowMutation serialization on write path (CASSANDRA-1800)
 * make NetworkTopologyStrategy the default (CASSANDRA-1960)
 * configurable internode encryption (CASSANDRA-1567, 2152)
 * human readable column names in sstable2json output (CASSANDRA-1933)
 * change default JMX port to 7199 (CASSANDRA-2027)
 * backwards compatible internal messaging (CASSANDRA-1015)
 * atomic switch of memtables and sstables (CASSANDRA-2284)
 * add pluggable SeedProvider (CASSANDRA-1669)
 * Fix clustertool to not throw exception when calling get_endpoints (CASSANDRA-2437)
 * upgrade to thrift 0.6 (CASSANDRA-2412) 
 * repair works on a token range instead of full ring (CASSANDRA-2324)
 * purge tombstones from row cache (CASSANDRA-2305)
 * push replication_factor into strategy_options (CASSANDRA-1263)
 * give snapshots the same name on each node (CASSANDRA-1791)
 * remove "nodetool loadbalance" (CASSANDRA-2448)
 * multithreaded compaction (CASSANDRA-2191)
 * compaction throttling (CASSANDRA-2156)
 * add key type information and alias (CASSANDRA-2311, 2396)
 * cli no longer divides read_repair_chance by 100 (CASSANDRA-2458)
 * made CompactionInfo.getTaskType return an enum (CASSANDRA-2482)
 * add a server-wide cap on measured memtable memory usage (CASSANDRA-2006)
=======
 * faster flushes and compaction from fixing excessively pessimistic 
   rebuffering in BRAF (CASSANDRA-2581)
>>>>>>> 28414b19


0.7.5
 * improvements/fixes to PIG driver (CASSANDRA-1618, CASSANDRA-2387,
   CASSANDRA-2465, CASSANDRA-2484)
 * validate index names (CASSANDRA-1761)
 * reduce contention on Table.flusherLock (CASSANDRA-1954)
 * try harder to detect failures during streaming, cleaning up temporary
   files more reliably (CASSANDRA-2088)
 * shut down server for OOM on a Thrift thread (CASSANDRA-2269)
 * fix tombstone handling in repair and sstable2json (CASSANDRA-2279)
 * preserve version when streaming data from old sstables (CASSANDRA-2283)
 * don't start repair if a neighboring node is marked as dead (CASSANDRA-2290)
 * purge tombstones from row cache (CASSANDRA-2305)
 * Avoid seeking when sstable2json exports the entire file (CASSANDRA-2318)
 * clear Built flag in system table when dropping an index (CASSANDRA-2320)
 * don't allow arbitrary argument for stress.java (CASSANDRA-2323)
 * validate values for index predicates in get_indexed_slice (CASSANDRA-2328)
 * queue secondary indexes for flush before the parent (CASSANDRA-2330)
 * allow job configuration to set the CL used in Hadoop jobs (CASSANDRA-2331)
 * add memtable_flush_queue_size defaulting to 4 (CASSANDRA-2333)
 * Allow overriding of initial_token, storage_port and rpc_port from system
   properties (CASSANDRA-2343)
 * fix comparator used for non-indexed secondary expressions in index scan
   (CASSANDRA-2347)
 * ensure size calculation and write phase of large-row compaction use
   the same threshold for TTL expiration (CASSANDRA-2349)
 * fix race when iterating CFs during add/drop (CASSANDRA-2350)
 * add ConsistencyLevel command to CLI (CASSANDRA-2354)
 * allow negative numbers in the cli (CASSANDRA-2358)
 * hard code serialVersionUID for tokens class (CASSANDRA-2361)
 * fix potential infinite loop in ByteBufferUtil.inputStream (CASSANDRA-2365)
 * fix encoding bugs in HintedHandoffManager, SystemTable when default
   charset is not UTF8 (CASSANDRA-2367)
 * avoids having removed node reappearing in Gossip (CASSANDRA-2371)
 * fix incorrect truncation of long to int when reading columns via block
   index (CASSANDRA-2376)
 * fix NPE during stream session (CASSANDRA-2377)
 * fix race condition that could leave orphaned data files when dropping CF or
   KS (CASSANDRA-2381)
 * fsync statistics component on write (CASSANDRA-2382)
 * fix duplicate results from CFS.scan (CASSANDRA-2406)
 * add IntegerType to CLI help (CASSANDRA-2414)
 * avoid caching token-only decoratedkeys (CASSANDRA-2416)
 * convert mmap assertion to if/throw so scrub can catch it (CASSANDRA-2417)
 * don't overwrite gc log (CASSANDR-2418)
 * invalidate row cache for streamed row to avoid inconsitencies
   (CASSANDRA-2420)
 * avoid copies in range/index scans (CASSANDRA-2425)
 * make sure we don't wipe data during cleanup if the node has not join
   the ring (CASSANDRA-2428)
 * Try harder to close files after compaction (CASSANDRA-2431)
 * re-set bootstrapped flag after move finishes (CASSANDRA-2435)
 * display validation_class in CLI 'describe keyspace' (CASSANDRA-2442)
 * make cleanup compactions cleanup the row cache (CASSANDRA-2451)
 * add column fields validation to scrub (CASSANDRA-2460)
 * use 64KB flush buffer instead of in_memory_compaction_limit (CASSANDRA-2463)
 * fix backslash substitutions in CLI (CASSANDRA-2492)
 * disable cache saving for system CFS (CASSANDRA-2502)
 * fixes for verifying destination availability under hinted conditions
   so UE can be thrown intead of timing out (CASSANDRA-2514)
 * fix update of validation class in column metadata (CASSANDRA-2512)
 * support LOCAL_QUORUM, EACH_QUORUM CLs outside of NTS (CASSANDRA-2516)
 * preserve version when streaming data from old sstables (CASSANDRA-2283)
 * fix backslash substitutions in CLI (CASSANDRA-2492)
 * count a row deletion as one operation towards memtable threshold 
   (CASSANDRA-2519)
 * support LOCAL_QUORUM, EACH_QUORUM CLs outside of NTS (CASSANDRA-2516)


0.7.4
 * add nodetool join command (CASSANDRA-2160)
 * fix secondary indexes on pre-existing or streamed data (CASSANDRA-2244)
 * initialize endpoint in gossiper earlier (CASSANDRA-2228)
 * add ability to write to Cassandra from Pig (CASSANDRA-1828)
 * add rpc_[min|max]_threads (CASSANDRA-2176)
 * add CL.TWO, CL.THREE (CASSANDRA-2013)
 * avoid exporting an un-requested row in sstable2json, when exporting 
   a key that does not exist (CASSANDRA-2168)
 * add incremental_backups option (CASSANDRA-1872)
 * add configurable row limit to Pig loadfunc (CASSANDRA-2276)
 * validate column values in batches as well as single-Column inserts
   (CASSANDRA-2259)
 * move sample schema from cassandra.yaml to schema-sample.txt,
   a cli scripts (CASSANDRA-2007)
 * avoid writing empty rows when scrubbing tombstoned rows (CASSANDRA-2296)
 * fix assertion error in range and index scans for CL < ALL
   (CASSANDRA-2282)
 * fix commitlog replay when flush position refers to data that didn't
   get synced before server died (CASSANDRA-2285)
 * fix fd leak in sstable2json with non-mmap'd i/o (CASSANDRA-2304)
 * reduce memory use during streaming of multiple sstables (CASSANDRA-2301)
 * purge tombstoned rows from cache after GCGraceSeconds (CASSANDRA-2305)
 * allow zero replicas in a NTS datacenter (CASSANDRA-1924)
 * make range queries respect snitch for local replicas (CASSANDRA-2286)
 * fix HH delivery when column index is larger than 2GB (CASSANDRA-2297)
 * make 2ary indexes use parent CF flush thresholds during initial build
   (CASSANDRA-2294)
 * update memtable_throughput to be a long (CASSANDRA-2158)


0.7.3
 * Keep endpoint state until aVeryLongTime (CASSANDRA-2115)
 * lower-latency read repair (CASSANDRA-2069)
 * add hinted_handoff_throttle_delay_in_ms option (CASSANDRA-2161)
 * fixes for cache save/load (CASSANDRA-2172, -2174)
 * Handle whole-row deletions in CFOutputFormat (CASSANDRA-2014)
 * Make memtable_flush_writers flush in parallel (CASSANDRA-2178)
 * Add compaction_preheat_key_cache option (CASSANDRA-2175)
 * refactor stress.py to have only one copy of the format string 
   used for creating row keys (CASSANDRA-2108)
 * validate index names for \w+ (CASSANDRA-2196)
 * Fix Cassandra cli to respect timeout if schema does not settle 
   (CASSANDRA-2187)
 * fix for compaction and cleanup writing old-format data into new-version 
   sstable (CASSANDRA-2211, -2216)
 * add nodetool scrub (CASSANDRA-2217, -2240)
 * fix sstable2json large-row pagination (CASSANDRA-2188)
 * fix EOFing on requests for the last bytes in a file (CASSANDRA-2213)
 * fix BufferedRandomAccessFile bugs (CASSANDRA-2218, -2241)
 * check for memtable flush_after_mins exceeded every 10s (CASSANDRA-2183)
 * fix cache saving on Windows (CASSANDRA-2207)
 * add validateSchemaAgreement call + synchronization to schema
   modification operations (CASSANDRA-2222)
 * fix for reversed slice queries on large rows (CASSANDRA-2212)
 * fat clients were writing local data (CASSANDRA-2223)
 * turn off string interning in json2sstable (CASSANDRA-2189)
 * set DEFAULT_MEMTABLE_LIFETIME_IN_MINS to 24h
 * improve detection and cleanup of partially-written sstables 
   (CASSANDRA-2206)
 * fix supercolumn de/serialization when subcolumn comparator is different
   from supercolumn's (CASSANDRA-2104)
 * fix starting up on Windows when CASSANDRA_HOME contains whitespace
   (CASSANDRA-2237)
 * add [get|set][row|key]cacheSavePeriod to JMX (CASSANDRA-2100)
 * fix Hadoop ColumnFamilyOutputFormat dropping of mutations
   when batch fills up (CASSANDRA-2255)
 * move file deletions off of scheduledtasks executor (CASSANDRA-2253)


0.7.2
 * copy DecoratedKey.key when inserting into caches to avoid retaining
   a reference to the underlying buffer (CASSANDRA-2102)
 * format subcolumn names with subcomparator (CASSANDRA-2136)
 * fix column bloom filter deserialization (CASSANDRA-2165)


0.7.1
 * refactor MessageDigest creation code. (CASSANDRA-2107)
 * buffer network stack to avoid inefficient small TCP messages while avoiding
   the nagle/delayed ack problem (CASSANDRA-1896)
 * check log4j configuration for changes every 10s (CASSANDRA-1525, 1907)
 * more-efficient cross-DC replication (CASSANDRA-1530, -2051, -2138)
 * avoid polluting page cache with commitlog or sstable writes
   and seq scan operations (CASSANDRA-1470)
 * add RMI authentication options to nodetool (CASSANDRA-1921)
 * make snitches configurable at runtime (CASSANDRA-1374)
 * retry hadoop split requests on connection failure (CASSANDRA-1927)
 * implement describeOwnership for BOP, COPP (CASSANDRA-1928)
 * make read repair behave as expected for ConsistencyLevel > ONE
   (CASSANDRA-982, 2038)
 * distributed test harness (CASSANDRA-1859, 1964)
 * reduce flush lock contention (CASSANDRA-1930)
 * optimize supercolumn deserialization (CASSANDRA-1891)
 * fix CFMetaData.apply to only compare objects of the same class 
   (CASSANDRA-1962)
 * allow specifying specific SSTables to compact from JMX (CASSANDRA-1963)
 * fix race condition in MessagingService.targets (CASSANDRA-1959, 2094, 2081)
 * refuse to open sstables from a future version (CASSANDRA-1935)
 * zero-copy reads (CASSANDRA-1714)
 * fix copy bounds for word Text in wordcount demo (CASSANDRA-1993)
 * fixes for contrib/javautils (CASSANDRA-1979)
 * check more frequently for memtable expiration (CASSANDRA-2000)
 * fix writing SSTable column count statistics (CASSANDRA-1976)
 * fix streaming of multiple CFs during bootstrap (CASSANDRA-1992)
 * explicitly set JVM GC new generation size with -Xmn (CASSANDRA-1968)
 * add short options for CLI flags (CASSANDRA-1565)
 * make keyspace argument to "describe keyspace" in CLI optional
   when authenticated to keyspace already (CASSANDRA-2029)
 * added option to specify -Dcassandra.join_ring=false on startup
   to allow "warm spare" nodes or performing JMX maintenance before
   joining the ring (CASSANDRA-526)
 * log migrations at INFO (CASSANDRA-2028)
 * add CLI verbose option in file mode (CASSANDRA-2030)
 * add single-line "--" comments to CLI (CASSANDRA-2032)
 * message serialization tests (CASSANDRA-1923)
 * switch from ivy to maven-ant-tasks (CASSANDRA-2017)
 * CLI attempts to block for new schema to propagate (CASSANDRA-2044)
 * fix potential overflow in nodetool cfstats (CASSANDRA-2057)
 * add JVM shutdownhook to sync commitlog (CASSANDRA-1919)
 * allow nodes to be up without being part of  normal traffic (CASSANDRA-1951)
 * fix CLI "show keyspaces" with null options on NTS (CASSANDRA-2049)
 * fix possible ByteBuffer race conditions (CASSANDRA-2066)
 * reduce garbage generated by MessagingService to prevent load spikes
   (CASSANDRA-2058)
 * fix math in RandomPartitioner.describeOwnership (CASSANDRA-2071)
 * fix deletion of sstable non-data components (CASSANDRA-2059)
 * avoid blocking gossip while deleting handoff hints (CASSANDRA-2073)
 * ignore messages from newer versions, keep track of nodes in gossip 
   regardless of version (CASSANDRA-1970)
 * cache writing moved to CompactionManager to reduce i/o contention and
   updated to use non-cache-polluting writes (CASSANDRA-2053)
 * page through large rows when exporting to JSON (CASSANDRA-2041)
 * add flush_largest_memtables_at and reduce_cache_sizes_at options
   (CASSANDRA-2142)
 * add cli 'describe cluster' command (CASSANDRA-2127)
 * add cli support for setting username/password at 'connect' command 
   (CASSANDRA-2111)
 * add -D option to Stress.java to allow reading hosts from a file 
   (CASSANDRA-2149)
 * bound hints CF throughput between 32M and 256M (CASSANDRA-2148)
 * continue starting when invalid saved cache entries are encountered
   (CASSANDRA-2076)
 * add max_hint_window_in_ms option (CASSANDRA-1459)


0.7.0-final
 * fix offsets to ByteBuffer.get (CASSANDRA-1939)


0.7.0-rc4
 * fix cli crash after backgrounding (CASSANDRA-1875)
 * count timeouts in storageproxy latencies, and include latency 
   histograms in StorageProxyMBean (CASSANDRA-1893)
 * fix CLI get recognition of supercolumns (CASSANDRA-1899)
 * enable keepalive on intra-cluster sockets (CASSANDRA-1766)
 * count timeouts towards dynamicsnitch latencies (CASSANDRA-1905)
 * Expose index-building status in JMX + cli schema description
   (CASSANDRA-1871)
 * allow [LOCAL|EACH]_QUORUM to be used with non-NetworkTopology 
   replication Strategies
 * increased amount of index locks for faster commitlog replay
 * collect secondary index tombstones immediately (CASSANDRA-1914)
 * revert commitlog changes from #1780 (CASSANDRA-1917)
 * change RandomPartitioner min token to -1 to avoid collision w/
   tokens on actual nodes (CASSANDRA-1901)
 * examine the right nibble when validating TimeUUID (CASSANDRA-1910)
 * include secondary indexes in cleanup (CASSANDRA-1916)
 * CFS.scrubDataDirectories should also cleanup invalid secondary indexes
   (CASSANDRA-1904)
 * ability to disable/enable gossip on nodes to force them down
   (CASSANDRA-1108)


0.7.0-rc3
 * expose getNaturalEndpoints in StorageServiceMBean taking byte[]
   key; RMI cannot serialize ByteBuffer (CASSANDRA-1833)
 * infer org.apache.cassandra.locator for replication strategy classes
   when not otherwise specified
 * validation that generates less garbage (CASSANDRA-1814)
 * add TTL support to CLI (CASSANDRA-1838)
 * cli defaults to bytestype for subcomparator when creating
   column families (CASSANDRA-1835)
 * unregister index MBeans when index is dropped (CASSANDRA-1843)
 * make ByteBufferUtil.clone thread-safe (CASSANDRA-1847)
 * change exception for read requests during bootstrap from 
   InvalidRequest to Unavailable (CASSANDRA-1862)
 * respect row-level tombstones post-flush in range scans
   (CASSANDRA-1837)
 * ReadResponseResolver check digests against each other (CASSANDRA-1830)
 * return InvalidRequest when remove of subcolumn without supercolumn
   is requested (CASSANDRA-1866)
 * flush before repair (CASSANDRA-1748)
 * SSTableExport validates key order (CASSANDRA-1884)
 * large row support for SSTableExport (CASSANDRA-1867)
 * Re-cache hot keys post-compaction without hitting disk (CASSANDRA-1878)
 * manage read repair in coordinator instead of data source, to
   provide latency information to dynamic snitch (CASSANDRA-1873)


0.7.0-rc2
 * fix live-column-count of slice ranges including tombstoned supercolumn 
   with live subcolumn (CASSANDRA-1591)
 * rename o.a.c.internal.AntientropyStage -> AntiEntropyStage,
   o.a.c.request.Request_responseStage -> RequestResponseStage,
   o.a.c.internal.Internal_responseStage -> InternalResponseStage
 * add AbstractType.fromString (CASSANDRA-1767)
 * require index_type to be present when specifying index_name
   on ColumnDef (CASSANDRA-1759)
 * fix add/remove index bugs in CFMetadata (CASSANDRA-1768)
 * rebuild Strategy during system_update_keyspace (CASSANDRA-1762)
 * cli updates prompt to ... in continuation lines (CASSANDRA-1770)
 * support multiple Mutations per key in hadoop ColumnFamilyOutputFormat
   (CASSANDRA-1774)
 * improvements to Debian init script (CASSANDRA-1772)
 * use local classloader to check for version.properties (CASSANDRA-1778)
 * Validate that column names in column_metadata are valid for the
   defined comparator, and decode properly in cli (CASSANDRA-1773)
 * use cross-platform newlines in cli (CASSANDRA-1786)
 * add ExpiringColumn support to sstable import/export (CASSANDRA-1754)
 * add flush for each append to periodic commitlog mode; added
   periodic_without_flush option to disable this (CASSANDRA-1780)
 * close file handle used for post-flush truncate (CASSANDRA-1790)
 * various code cleanup (CASSANDRA-1793, -1794, -1795)
 * fix range queries against wrapped range (CASSANDRA-1781)
 * fix consistencylevel calculations for NetworkTopologyStrategy
   (CASSANDRA-1804)
 * cli support index type enum names (CASSANDRA-1810)
 * improved validation of column_metadata (CASSANDRA-1813)
 * reads at ConsistencyLevel > 1 throw UnavailableException
   immediately if insufficient live nodes exist (CASSANDRA-1803)
 * copy bytebuffers for local writes to avoid retaining the entire
   Thrift frame (CASSANDRA-1801)
 * fix NPE adding index to column w/o prior metadata (CASSANDRA-1764)
 * reduce fat client timeout (CASSANDRA-1730)
 * fix botched merge of CASSANDRA-1316


0.7.0-rc1
 * fix compaction and flush races with schema updates (CASSANDRA-1715)
 * add clustertool, config-converter, sstablekeys, and schematool 
   Windows .bat files (CASSANDRA-1723)
 * reject range queries received during bootstrap (CASSANDRA-1739)
 * fix wrapping-range queries on non-minimum token (CASSANDRA-1700)
 * add nodetool cfhistogram (CASSANDRA-1698)
 * limit repaired ranges to what the nodes have in common (CASSANDRA-1674)
 * index scan treats missing columns as not matching secondary
   expressions (CASSANDRA-1745)
 * Fix misuse of DataOutputBuffer.getData in AntiEntropyService
   (CASSANDRA-1729)
 * detect and warn when obsolete version of JNA is present (CASSANDRA-1760)
 * reduce fat client timeout (CASSANDRA-1730)
 * cleanup smallest CFs first to increase free temp space for larger ones
   (CASSANDRA-1811)
 * Update windows .bat files to work outside of main Cassandra
   directory (CASSANDRA-1713)
 * fix read repair regression from 0.6.7 (CASSANDRA-1727)
 * more-efficient read repair (CASSANDRA-1719)
 * fix hinted handoff replay (CASSANDRA-1656)
 * log type of dropped messages (CASSANDRA-1677)
 * upgrade to SLF4J 1.6.1
 * fix ByteBuffer bug in ExpiringColumn.updateDigest (CASSANDRA-1679)
 * fix IntegerType.getString (CASSANDRA-1681)
 * make -Djava.net.preferIPv4Stack=true the default (CASSANDRA-628)
 * add INTERNAL_RESPONSE verb to differentiate from responses related
   to client requests (CASSANDRA-1685)
 * log tpstats when dropping messages (CASSANDRA-1660)
 * include unreachable nodes in describeSchemaVersions (CASSANDRA-1678)
 * Avoid dropping messages off the client request path (CASSANDRA-1676)
 * fix jna errno reporting (CASSANDRA-1694)
 * add friendlier error for UnknownHostException on startup (CASSANDRA-1697)
 * include jna dependency in RPM package (CASSANDRA-1690)
 * add --skip-keys option to stress.py (CASSANDRA-1696)
 * improve cli handling of non-string keys and column names 
   (CASSANDRA-1701, -1693)
 * r/m extra subcomparator line in cli keyspaces output (CASSANDRA-1712)
 * add read repair chance to cli "show keyspaces"
 * upgrade to ConcurrentLinkedHashMap 1.1 (CASSANDRA-975)
 * fix index scan routing (CASSANDRA-1722)
 * fix tombstoning of supercolumns in range queries (CASSANDRA-1734)
 * clear endpoint cache after updating keyspace metadata (CASSANDRA-1741)
 * fix wrapping-range queries on non-minimum token (CASSANDRA-1700)
 * truncate includes secondary indexes (CASSANDRA-1747)
 * retain reference to PendingFile sstables (CASSANDRA-1749)
 * fix sstableimport regression (CASSANDRA-1753)
 * fix for bootstrap when no non-system tables are defined (CASSANDRA-1732)
 * handle replica unavailability in index scan (CASSANDRA-1755)
 * fix service initialization order deadlock (CASSANDRA-1756)
 * multi-line cli commands (CASSANDRA-1742)
 * fix race between snapshot and compaction (CASSANDRA-1736)
 * add listEndpointsPendingHints, deleteHintsForEndpoint JMX methods 
   (CASSANDRA-1551)


0.7.0-beta3
 * add strategy options to describe_keyspace output (CASSANDRA-1560)
 * log warning when using randomly generated token (CASSANDRA-1552)
 * re-organize JMX into .db, .net, .internal, .request (CASSANDRA-1217)
 * allow nodes to change IPs between restarts (CASSANDRA-1518)
 * remember ring state between restarts by default (CASSANDRA-1518)
 * flush index built flag so we can read it before log replay (CASSANDRA-1541)
 * lock row cache updates to prevent race condition (CASSANDRA-1293)
 * remove assertion causing rare (and harmless) error messages in
   commitlog (CASSANDRA-1330)
 * fix moving nodes with no keyspaces defined (CASSANDRA-1574)
 * fix unbootstrap when no data is present in a transfer range (CASSANDRA-1573)
 * take advantage of AVRO-495 to simplify our avro IDL (CASSANDRA-1436)
 * extend authorization hierarchy to column family (CASSANDRA-1554)
 * deletion support in secondary indexes (CASSANDRA-1571)
 * meaningful error message for invalid replication strategy class 
   (CASSANDRA-1566)
 * allow keyspace creation with RF > N (CASSANDRA-1428)
 * improve cli error handling (CASSANDRA-1580)
 * add cache save/load ability (CASSANDRA-1417, 1606, 1647)
 * add StorageService.getDrainProgress (CASSANDRA-1588)
 * Disallow bootstrap to an in-use token (CASSANDRA-1561)
 * Allow dynamic secondary index creation and destruction (CASSANDRA-1532)
 * log auto-guessed memtable thresholds (CASSANDRA-1595)
 * add ColumnDef support to cli (CASSANDRA-1583)
 * reduce index sample time by 75% (CASSANDRA-1572)
 * add cli support for column, strategy metadata (CASSANDRA-1578, 1612)
 * add cli support for schema modification (CASSANDRA-1584)
 * delete temp files on failed compactions (CASSANDRA-1596)
 * avoid blocking for dead nodes during removetoken (CASSANDRA-1605)
 * remove ConsistencyLevel.ZERO (CASSANDRA-1607)
 * expose in-progress compaction type in jmx (CASSANDRA-1586)
 * removed IClock & related classes from internals (CASSANDRA-1502)
 * fix removing tokens from SystemTable on decommission and removetoken
   (CASSANDRA-1609)
 * include CF metadata in cli 'show keyspaces' (CASSANDRA-1613)
 * switch from Properties to HashMap in PropertyFileSnitch to
   avoid synchronization bottleneck (CASSANDRA-1481)
 * PropertyFileSnitch configuration file renamed to 
   cassandra-topology.properties
 * add cli support for get_range_slices (CASSANDRA-1088, CASSANDRA-1619)
 * Make memtable flush thresholds per-CF instead of global 
   (CASSANDRA-1007, 1637)
 * add cli support for binary data without CfDef hints (CASSANDRA-1603)
 * fix building SSTable statistics post-stream (CASSANDRA-1620)
 * fix potential infinite loop in 2ary index queries (CASSANDRA-1623)
 * allow creating NTS keyspaces with no replicas configured (CASSANDRA-1626)
 * add jmx histogram of sstables accessed per read (CASSANDRA-1624)
 * remove system_rename_column_family and system_rename_keyspace from the
   client API until races can be fixed (CASSANDRA-1630, CASSANDRA-1585)
 * add cli sanity tests (CASSANDRA-1582)
 * update GC settings in cassandra.bat (CASSANDRA-1636)
 * cli support for index queries (CASSANDRA-1635)
 * cli support for updating schema memtable settings (CASSANDRA-1634)
 * cli --file option (CASSANDRA-1616)
 * reduce automatically chosen memtable sizes by 50% (CASSANDRA-1641)
 * move endpoint cache from snitch to strategy (CASSANDRA-1643)
 * fix commitlog recovery deleting the newly-created segment as well as
   the old ones (CASSANDRA-1644)
 * upgrade to Thrift 0.5 (CASSANDRA-1367)
 * renamed CL.DCQUORUM to LOCAL_QUORUM and DCQUORUMSYNC to EACH_QUORUM
 * cli truncate support (CASSANDRA-1653)
 * update GC settings in cassandra.bat (CASSANDRA-1636)
 * avoid logging when a node's ip/token is gossipped back to it (CASSANDRA-1666)


0.7-beta2
 * always use UTF-8 for hint keys (CASSANDRA-1439)
 * remove cassandra.yaml dependency from Hadoop and Pig (CASSADRA-1322)
 * expose CfDef metadata in describe_keyspaces (CASSANDRA-1363)
 * restore use of mmap_index_only option (CASSANDRA-1241)
 * dropping a keyspace with no column families generated an error 
   (CASSANDRA-1378)
 * rename RackAwareStrategy to OldNetworkTopologyStrategy, RackUnawareStrategy 
   to SimpleStrategy, DatacenterShardStrategy to NetworkTopologyStrategy,
   AbstractRackAwareSnitch to AbstractNetworkTopologySnitch (CASSANDRA-1392)
 * merge StorageProxy.mutate, mutateBlocking (CASSANDRA-1396)
 * faster UUIDType, LongType comparisons (CASSANDRA-1386, 1393)
 * fix setting read_repair_chance from CLI addColumnFamily (CASSANDRA-1399)
 * fix updates to indexed columns (CASSANDRA-1373)
 * fix race condition leaving to FileNotFoundException (CASSANDRA-1382)
 * fix sharded lock hash on index write path (CASSANDRA-1402)
 * add support for GT/E, LT/E in subordinate index clauses (CASSANDRA-1401)
 * cfId counter got out of sync when CFs were added (CASSANDRA-1403)
 * less chatty schema updates (CASSANDRA-1389)
 * rename column family mbeans. 'type' will now include either 
   'IndexColumnFamilies' or 'ColumnFamilies' depending on the CFS type.
   (CASSANDRA-1385)
 * disallow invalid keyspace and column family names. This includes name that
   matches a '^\w+' regex. (CASSANDRA-1377)
 * use JNA, if present, to take snapshots (CASSANDRA-1371)
 * truncate hints if starting 0.7 for the first time (CASSANDRA-1414)
 * fix FD leak in single-row slicepredicate queries (CASSANDRA-1416)
 * allow index expressions against columns that are not part of the 
   SlicePredicate (CASSANDRA-1410)
 * config-converter properly handles snitches and framed support 
   (CASSANDRA-1420)
 * remove keyspace argument from multiget_count (CASSANDRA-1422)
 * allow specifying cassandra.yaml location as (local or remote) URL
   (CASSANDRA-1126)
 * fix using DynamicEndpointSnitch with NetworkTopologyStrategy
   (CASSANDRA-1429)
 * Add CfDef.default_validation_class (CASSANDRA-891)
 * fix EstimatedHistogram.max (CASSANDRA-1413)
 * quorum read optimization (CASSANDRA-1622)
 * handle zero-length (or missing) rows during HH paging (CASSANDRA-1432)
 * include secondary indexes during schema migrations (CASSANDRA-1406)
 * fix commitlog header race during schema change (CASSANDRA-1435)
 * fix ColumnFamilyStoreMBeanIterator to use new type name (CASSANDRA-1433)
 * correct filename generated by xml->yaml converter (CASSANDRA-1419)
 * add CMSInitiatingOccupancyFraction=75 and UseCMSInitiatingOccupancyOnly
   to default JVM options
 * decrease jvm heap for cassandra-cli (CASSANDRA-1446)
 * ability to modify keyspaces and column family definitions on a live cluster
   (CASSANDRA-1285)
 * support for Hadoop Streaming [non-jvm map/reduce via stdin/out]
   (CASSANDRA-1368)
 * Move persistent sstable stats from the system table to an sstable component
   (CASSANDRA-1430)
 * remove failed bootstrap attempt from pending ranges when gossip times
   it out after 1h (CASSANDRA-1463)
 * eager-create tcp connections to other cluster members (CASSANDRA-1465)
 * enumerate stages and derive stage from message type instead of 
   transmitting separately (CASSANDRA-1465)
 * apply reversed flag during collation from different data sources
   (CASSANDRA-1450)
 * make failure to remove comitlog segment non-fatal (CASSANDRA-1348)
 * correct ordering of drain operations so CL.recover is no longer 
   necessary (CASSANDRA-1408)
 * removed keyspace from describe_splits method (CASSANDRA-1425)
 * rename check_schema_agreement to describe_schema_versions
   (CASSANDRA-1478)
 * fix QUORUM calculation for RF > 3 (CASSANDRA-1487)
 * remove tombstones during non-major compactions when bloom filter
   verifies that row does not exist in other sstables (CASSANDRA-1074)
 * nodes that coordinated a loadbalance in the past could not be seen by
   newly added nodes (CASSANDRA-1467)
 * exposed endpoint states (gossip details) via jmx (CASSANDRA-1467)
 * ensure that compacted sstables are not included when new readers are
   instantiated (CASSANDRA-1477)
 * by default, calculate heap size and memtable thresholds at runtime (CASSANDRA-1469)
 * fix races dealing with adding/dropping keyspaces and column families in
   rapid succession (CASSANDRA-1477)
 * clean up of Streaming system (CASSANDRA-1503, 1504, 1506)
 * add options to configure Thrift socket keepalive and buffer sizes (CASSANDRA-1426)
 * make contrib CassandraServiceDataCleaner recursive (CASSANDRA-1509)
 * min, max compaction threshold are configurable and persistent 
   per-ColumnFamily (CASSANDRA-1468)
 * fix replaying the last mutation in a commitlog unnecessarily 
   (CASSANDRA-1512)
 * invoke getDefaultUncaughtExceptionHandler from DTPE with the original
   exception rather than the ExecutionException wrapper (CASSANDRA-1226)
 * remove Clock from the Thrift (and Avro) API (CASSANDRA-1501)
 * Close intra-node sockets when connection is broken (CASSANDRA-1528)
 * RPM packaging spec file (CASSANDRA-786)
 * weighted request scheduler (CASSANDRA-1485)
 * treat expired columns as deleted (CASSANDRA-1539)
 * make IndexInterval configurable (CASSANDRA-1488)
 * add describe_snitch to Thrift API (CASSANDRA-1490)
 * MD5 authenticator compares plain text submitted password with MD5'd
   saved property, instead of vice versa (CASSANDRA-1447)
 * JMX MessagingService pending and completed counts (CASSANDRA-1533)
 * fix race condition processing repair responses (CASSANDRA-1511)
 * make repair blocking (CASSANDRA-1511)
 * create EndpointSnitchInfo and MBean to expose rack and DC (CASSANDRA-1491)
 * added option to contrib/word_count to output results back to Cassandra
   (CASSANDRA-1342)
 * rewrite Hadoop ColumnFamilyRecordWriter to pool connections, retry to
   multiple Cassandra nodes, and smooth impact on the Cassandra cluster
   by using smaller batch sizes (CASSANDRA-1434)
 * fix setting gc_grace_seconds via CLI (CASSANDRA-1549)
 * support TTL'd index values (CASSANDRA-1536)
 * make removetoken work like decommission (CASSANDRA-1216)
 * make cli comparator-aware and improve quote rules (CASSANDRA-1523,-1524)
 * make nodetool compact and cleanup blocking (CASSANDRA-1449)
 * add memtable, cache information to GCInspector logs (CASSANDRA-1558)
 * enable/disable HintedHandoff via JMX (CASSANDRA-1550)
 * Ignore stray files in the commit log directory (CASSANDRA-1547)
 * Disallow bootstrap to an in-use token (CASSANDRA-1561)


0.7-beta1
 * sstable versioning (CASSANDRA-389)
 * switched to slf4j logging (CASSANDRA-625)
 * add (optional) expiration time for column (CASSANDRA-699)
 * access levels for authentication/authorization (CASSANDRA-900)
 * add ReadRepairChance to CF definition (CASSANDRA-930)
 * fix heisenbug in system tests, especially common on OS X (CASSANDRA-944)
 * convert to byte[] keys internally and all public APIs (CASSANDRA-767)
 * ability to alter schema definitions on a live cluster (CASSANDRA-44)
 * renamed configuration file to cassandra.xml, and log4j.properties to
   log4j-server.properties, which must now be loaded from
   the classpath (which is how our scripts in bin/ have always done it)
   (CASSANDRA-971)
 * change get_count to require a SlicePredicate. create multi_get_count
   (CASSANDRA-744)
 * re-organized endpointsnitch implementations and added SimpleSnitch
   (CASSANDRA-994)
 * Added preload_row_cache option (CASSANDRA-946)
 * add CRC to commitlog header (CASSANDRA-999)
 * removed deprecated batch_insert and get_range_slice methods (CASSANDRA-1065)
 * add truncate thrift method (CASSANDRA-531)
 * http mini-interface using mx4j (CASSANDRA-1068)
 * optimize away copy of sliced row on memtable read path (CASSANDRA-1046)
 * replace constant-size 2GB mmaped segments and special casing for index 
   entries spanning segment boundaries, with SegmentedFile that computes 
   segments that always contain entire entries/rows (CASSANDRA-1117)
 * avoid reading large rows into memory during compaction (CASSANDRA-16)
 * added hadoop OutputFormat (CASSANDRA-1101)
 * efficient Streaming (no more anticompaction) (CASSANDRA-579)
 * split commitlog header into separate file and add size checksum to
   mutations (CASSANDRA-1179)
 * avoid allocating a new byte[] for each mutation on replay (CASSANDRA-1219)
 * revise HH schema to be per-endpoint (CASSANDRA-1142)
 * add joining/leaving status to nodetool ring (CASSANDRA-1115)
 * allow multiple repair sessions per node (CASSANDRA-1190)
 * optimize away MessagingService for local range queries (CASSANDRA-1261)
 * make framed transport the default so malformed requests can't OOM the 
   server (CASSANDRA-475)
 * significantly faster reads from row cache (CASSANDRA-1267)
 * take advantage of row cache during range queries (CASSANDRA-1302)
 * make GCGraceSeconds a per-ColumnFamily value (CASSANDRA-1276)
 * keep persistent row size and column count statistics (CASSANDRA-1155)
 * add IntegerType (CASSANDRA-1282)
 * page within a single row during hinted handoff (CASSANDRA-1327)
 * push DatacenterShardStrategy configuration into keyspace definition,
   eliminating datacenter.properties. (CASSANDRA-1066)
 * optimize forward slices starting with '' and single-index-block name 
   queries by skipping the column index (CASSANDRA-1338)
 * streaming refactor (CASSANDRA-1189)
 * faster comparison for UUID types (CASSANDRA-1043)
 * secondary index support (CASSANDRA-749 and subtasks)
 * make compaction buckets deterministic (CASSANDRA-1265)


0.6.6
 * Allow using DynamicEndpointSnitch with RackAwareStrategy (CASSANDRA-1429)
 * remove the remaining vestiges of the unfinished DatacenterShardStrategy 
   (replaced by NetworkTopologyStrategy in 0.7)
   

0.6.5
 * fix key ordering in range query results with RandomPartitioner
   and ConsistencyLevel > ONE (CASSANDRA-1145)
 * fix for range query starting with the wrong token range (CASSANDRA-1042)
 * page within a single row during hinted handoff (CASSANDRA-1327)
 * fix compilation on non-sun JDKs (CASSANDRA-1061)
 * remove String.trim() call on row keys in batch mutations (CASSANDRA-1235)
 * Log summary of dropped messages instead of spamming log (CASSANDRA-1284)
 * add dynamic endpoint snitch (CASSANDRA-981)
 * fix streaming for keyspaces with hyphens in their name (CASSANDRA-1377)
 * fix errors in hard-coded bloom filter optKPerBucket by computing it
   algorithmically (CASSANDRA-1220
 * remove message deserialization stage, and uncap read/write stages
   so slow reads/writes don't block gossip processing (CASSANDRA-1358)
 * add jmx port configuration to Debian package (CASSANDRA-1202)
 * use mlockall via JNA, if present, to prevent Linux from swapping
   out parts of the JVM (CASSANDRA-1214)


0.6.4
 * avoid queuing multiple hint deliveries for the same endpoint
   (CASSANDRA-1229)
 * better performance for and stricter checking of UTF8 column names
   (CASSANDRA-1232)
 * extend option to lower compaction priority to hinted handoff
   as well (CASSANDRA-1260)
 * log errors in gossip instead of re-throwing (CASSANDRA-1289)
 * avoid aborting commitlog replay prematurely if a flushed-but-
   not-removed commitlog segment is encountered (CASSANDRA-1297)
 * fix duplicate rows being read during mapreduce (CASSANDRA-1142)
 * failure detection wasn't closing command sockets (CASSANDRA-1221)
 * cassandra-cli.bat works on windows (CASSANDRA-1236)
 * pre-emptively drop requests that cannot be processed within RPCTimeout
   (CASSANDRA-685)
 * add ack to Binary write verb and update CassandraBulkLoader
   to wait for acks for each row (CASSANDRA-1093)
 * added describe_partitioner Thrift method (CASSANDRA-1047)
 * Hadoop jobs no longer require the Cassandra storage-conf.xml
   (CASSANDRA-1280, CASSANDRA-1047)
 * log thread pool stats when GC is excessive (CASSANDRA-1275)
 * remove gossip message size limit (CASSANDRA-1138)
 * parallelize local and remote reads during multiget, and respect snitch 
   when determining whether to do local read for CL.ONE (CASSANDRA-1317)
 * fix read repair to use requested consistency level on digest mismatch,
   rather than assuming QUORUM (CASSANDRA-1316)
 * process digest mismatch re-reads in parallel (CASSANDRA-1323)
 * switch hints CF comparator to BytesType (CASSANDRA-1274)


0.6.3
 * retry to make streaming connections up to 8 times. (CASSANDRA-1019)
 * reject describe_ring() calls on invalid keyspaces (CASSANDRA-1111)
 * fix cache size calculation for size of 100% (CASSANDRA-1129)
 * fix cache capacity only being recalculated once (CASSANDRA-1129)
 * remove hourly scan of all hints on the off chance that the gossiper
   missed a status change; instead, expose deliverHintsToEndpoint to JMX
   so it can be done manually, if necessary (CASSANDRA-1141)
 * don't reject reads at CL.ALL (CASSANDRA-1152)
 * reject deletions to supercolumns in CFs containing only standard
   columns (CASSANDRA-1139)
 * avoid preserving login information after client disconnects
   (CASSANDRA-1057)
 * prefer sun jdk to openjdk in debian init script (CASSANDRA-1174)
 * detect partioner config changes between restarts and fail fast 
   (CASSANDRA-1146)
 * use generation time to resolve node token reassignment disagreements
   (CASSANDRA-1118)
 * restructure the startup ordering of Gossiper and MessageService to avoid
   timing anomalies (CASSANDRA-1160)
 * detect incomplete commit log hearders (CASSANDRA-1119)
 * force anti-entropy service to stream files on the stream stage to avoid
   sending streams out of order (CASSANDRA-1169)
 * remove inactive stream managers after AES streams files (CASSANDRA-1169)
 * allow removing entire row through batch_mutate Deletion (CASSANDRA-1027)
 * add JMX metrics for row-level bloom filter false positives (CASSANDRA-1212)
 * added a redhat init script to contrib (CASSANDRA-1201)
 * use midpoint when bootstrapping a new machine into range with not
   much data yet instead of random token (CASSANDRA-1112)
 * kill server on OOM in executor stage as well as Thrift (CASSANDRA-1226)
 * remove opportunistic repairs, when two machines with overlapping replica
   responsibilities happen to finish major compactions of the same CF near
   the same time.  repairs are now fully manual (CASSANDRA-1190)
 * add ability to lower compaction priority (default is no change from 0.6.2)
   (CASSANDRA-1181)


0.6.2
 * fix contrib/word_count build. (CASSANDRA-992)
 * split CommitLogExecutorService into BatchCommitLogExecutorService and 
   PeriodicCommitLogExecutorService (CASSANDRA-1014)
 * add latency histograms to CFSMBean (CASSANDRA-1024)
 * make resolving timestamp ties deterministic by using value bytes
   as a tiebreaker (CASSANDRA-1039)
 * Add option to turn off Hinted Handoff (CASSANDRA-894)
 * fix windows startup (CASSANDRA-948)
 * make concurrent_reads, concurrent_writes configurable at runtime via JMX
   (CASSANDRA-1060)
 * disable GCInspector on non-Sun JVMs (CASSANDRA-1061)
 * fix tombstone handling in sstable rows with no other data (CASSANDRA-1063)
 * fix size of row in spanned index entries (CASSANDRA-1056)
 * install json2sstable, sstable2json, and sstablekeys to Debian package
 * StreamingService.StreamDestinations wouldn't empty itself after streaming
   finished (CASSANDRA-1076)
 * added Collections.shuffle(splits) before returning the splits in 
   ColumnFamilyInputFormat (CASSANDRA-1096)
 * do not recalculate cache capacity post-compaction if it's been manually 
   modified (CASSANDRA-1079)
 * better defaults for flush sorter + writer executor queue sizes
   (CASSANDRA-1100)
 * windows scripts for SSTableImport/Export (CASSANDRA-1051)
 * windows script for nodetool (CASSANDRA-1113)
 * expose PhiConvictThreshold (CASSANDRA-1053)
 * make repair of RF==1 a no-op (CASSANDRA-1090)
 * improve default JVM GC options (CASSANDRA-1014)
 * fix SlicePredicate serialization inside Hadoop jobs (CASSANDRA-1049)
 * close Thrift sockets in Hadoop ColumnFamilyRecordReader (CASSANDRA-1081)


0.6.1
 * fix NPE in sstable2json when no excluded keys are given (CASSANDRA-934)
 * keep the replica set constant throughout the read repair process
   (CASSANDRA-937)
 * allow querying getAllRanges with empty token list (CASSANDRA-933)
 * fix command line arguments inversion in clustertool (CASSANDRA-942)
 * fix race condition that could trigger a false-positive assertion
   during post-flush discard of old commitlog segments (CASSANDRA-936)
 * fix neighbor calculation for anti-entropy repair (CASSANDRA-924)
 * perform repair even for small entropy differences (CASSANDRA-924)
 * Use hostnames in CFInputFormat to allow Hadoop's naive string-based
   locality comparisons to work (CASSANDRA-955)
 * cache read-only BufferedRandomAccessFile length to avoid
   3 system calls per invocation (CASSANDRA-950)
 * nodes with IPv6 (and no IPv4) addresses could not join cluster
   (CASSANDRA-969)
 * Retrieve the correct number of undeleted columns, if any, from
   a supercolumn in a row that had been deleted previously (CASSANDRA-920)
 * fix index scans that cross the 2GB mmap boundaries for both mmap
   and standard i/o modes (CASSANDRA-866)
 * expose drain via nodetool (CASSANDRA-978)


0.6.0-RC1
 * JMX drain to flush memtables and run through commit log (CASSANDRA-880)
 * Bootstrapping can skip ranges under the right conditions (CASSANDRA-902)
 * fix merging row versions in range_slice for CL > ONE (CASSANDRA-884)
 * default write ConsistencyLeven chaned from ZERO to ONE
 * fix for index entries spanning mmap buffer boundaries (CASSANDRA-857)
 * use lexical comparison if time part of TimeUUIDs are the same 
   (CASSANDRA-907)
 * bound read, mutation, and response stages to fix possible OOM
   during log replay (CASSANDRA-885)
 * Use microseconds-since-epoch (UTC) in cli, instead of milliseconds
 * Treat batch_mutate Deletion with null supercolumn as "apply this predicate 
   to top level supercolumns" (CASSANDRA-834)
 * Streaming destination nodes do not update their JMX status (CASSANDRA-916)
 * Fix internal RPC timeout calculation (CASSANDRA-911)
 * Added Pig loadfunc to contrib/pig (CASSANDRA-910)


0.6.0-beta3
 * fix compaction bucketing bug (CASSANDRA-814)
 * update windows batch file (CASSANDRA-824)
 * deprecate KeysCachedFraction configuration directive in favor
   of KeysCached; move to unified-per-CF key cache (CASSANDRA-801)
 * add invalidateRowCache to ColumnFamilyStoreMBean (CASSANDRA-761)
 * send Handoff hints to natural locations to reduce load on
   remaining nodes in a failure scenario (CASSANDRA-822)
 * Add RowWarningThresholdInMB configuration option to warn before very 
   large rows get big enough to threaten node stability, and -x option to
   be able to remove them with sstable2json if the warning is unheeded
   until it's too late (CASSANDRA-843)
 * Add logging of GC activity (CASSANDRA-813)
 * fix ConcurrentModificationException in commitlog discard (CASSANDRA-853)
 * Fix hardcoded row count in Hadoop RecordReader (CASSANDRA-837)
 * Add a jmx status to the streaming service and change several DEBUG
   messages to INFO (CASSANDRA-845)
 * fix classpath in cassandra-cli.bat for Windows (CASSANDRA-858)
 * allow re-specifying host, port to cassandra-cli if invalid ones
   are first tried (CASSANDRA-867)
 * fix race condition handling rpc timeout in the coordinator
   (CASSANDRA-864)
 * Remove CalloutLocation and StagingFileDirectory from storage-conf files 
   since those settings are no longer used (CASSANDRA-878)
 * Parse a long from RowWarningThresholdInMB instead of an int (CASSANDRA-882)
 * Remove obsolete ControlPort code from DatabaseDescriptor (CASSANDRA-886)
 * move skipBytes side effect out of assert (CASSANDRA-899)
 * add "double getLoad" to StorageServiceMBean (CASSANDRA-898)
 * track row stats per CF at compaction time (CASSANDRA-870)
 * disallow CommitLogDirectory matching a DataFileDirectory (CASSANDRA-888)
 * default key cache size is 200k entries, changed from 10% (CASSANDRA-863)
 * add -Dcassandra-foreground=yes to cassandra.bat
 * exit if cluster name is changed unexpectedly (CASSANDRA-769)


0.6.0-beta1/beta2
 * add batch_mutate thrift command, deprecating batch_insert (CASSANDRA-336)
 * remove get_key_range Thrift API, deprecated in 0.5 (CASSANDRA-710)
 * add optional login() Thrift call for authentication (CASSANDRA-547)
 * support fat clients using gossiper and StorageProxy to perform
   replication in-process [jvm-only] (CASSANDRA-535)
 * support mmapped I/O for reads, on by default on 64bit JVMs 
   (CASSANDRA-408, CASSANDRA-669)
 * improve insert concurrency, particularly during Hinted Handoff
   (CASSANDRA-658)
 * faster network code (CASSANDRA-675)
 * stress.py moved to contrib (CASSANDRA-635)
 * row caching [must be explicitly enabled per-CF in config] (CASSANDRA-678)
 * present a useful measure of compaction progress in JMX (CASSANDRA-599)
 * add bin/sstablekeys (CASSNADRA-679)
 * add ConsistencyLevel.ANY (CASSANDRA-687)
 * make removetoken remove nodes from gossip entirely (CASSANDRA-644)
 * add ability to set cache sizes at runtime (CASSANDRA-708)
 * report latency and cache hit rate statistics with lifetime totals
   instead of average over the last minute (CASSANDRA-702)
 * support get_range_slice for RandomPartitioner (CASSANDRA-745)
 * per-keyspace replication factory and replication strategy (CASSANDRA-620)
 * track latency in microseconds (CASSANDRA-733)
 * add describe_ Thrift methods, deprecating get_string_property and 
   get_string_list_property
 * jmx interface for tracking operation mode and streams in general.
   (CASSANDRA-709)
 * keep memtables in sorted order to improve range query performance
   (CASSANDRA-799)
 * use while loop instead of recursion when trimming sstables compaction list 
   to avoid blowing stack in pathological cases (CASSANDRA-804)
 * basic Hadoop map/reduce support (CASSANDRA-342)


0.5.1
 * ensure all files for an sstable are streamed to the same directory.
   (CASSANDRA-716)
 * more accurate load estimate for bootstrapping (CASSANDRA-762)
 * tolerate dead or unavailable bootstrap target on write (CASSANDRA-731)
 * allow larger numbers of keys (> 140M) in a sstable bloom filter
   (CASSANDRA-790)
 * include jvm argument improvements from CASSANDRA-504 in debian package
 * change streaming chunk size to 32MB to accomodate Windows XP limitations
   (was 64MB) (CASSANDRA-795)
 * fix get_range_slice returning results in the wrong order (CASSANDRA-781)
 

0.5.0 final
 * avoid attempting to delete temporary bootstrap files twice (CASSANDRA-681)
 * fix bogus NaN in nodeprobe cfstats output (CASSANDRA-646)
 * provide a policy for dealing with single thread executors w/ a full queue
   (CASSANDRA-694)
 * optimize inner read in MessagingService, vastly improving multiple-node
   performance (CASSANDRA-675)
 * wait for table flush before streaming data back to a bootstrapping node.
   (CASSANDRA-696)
 * keep track of bootstrapping sources by table so that bootstrapping doesn't 
   give the indication of finishing early (CASSANDRA-673)


0.5.0 RC3
 * commit the correct version of the patch for CASSANDRA-663


0.5.0 RC2 (unreleased)
 * fix bugs in converting get_range_slice results to Thrift 
   (CASSANDRA-647, CASSANDRA-649)
 * expose java.util.concurrent.TimeoutException in StorageProxy methods
   (CASSANDRA-600)
 * TcpConnectionManager was holding on to disconnected connections, 
   giving the false indication they were being used. (CASSANDRA-651)
 * Remove duplicated write. (CASSANDRA-662)
 * Abort bootstrap if IP is already in the token ring (CASSANDRA-663)
 * increase default commitlog sync period, and wait for last sync to 
   finish before submitting another (CASSANDRA-668)


0.5.0 RC1
 * Fix potential NPE in get_range_slice (CASSANDRA-623)
 * add CRC32 to commitlog entries (CASSANDRA-605)
 * fix data streaming on windows (CASSANDRA-630)
 * GC compacted sstables after cleanup and compaction (CASSANDRA-621)
 * Speed up anti-entropy validation (CASSANDRA-629)
 * Fix anti-entropy assertion error (CASSANDRA-639)
 * Fix pending range conflicts when bootstapping or moving
   multiple nodes at once (CASSANDRA-603)
 * Handle obsolete gossip related to node movement in the case where
   one or more nodes is down when the movement occurs (CASSANDRA-572)
 * Include dead nodes in gossip to avoid a variety of problems
   and fix HH to removed nodes (CASSANDRA-634)
 * return an InvalidRequestException for mal-formed SlicePredicates
   (CASSANDRA-643)
 * fix bug determining closest neighbor for use in multiple datacenters
   (CASSANDRA-648)
 * Vast improvements in anticompaction speed (CASSANDRA-607)
 * Speed up log replay and writes by avoiding redundant serializations
   (CASSANDRA-652)


0.5.0 beta 2
 * Bootstrap improvements (several tickets)
 * add nodeprobe repair anti-entropy feature (CASSANDRA-193, CASSANDRA-520)
 * fix possibility of partition when many nodes restart at once
   in clusters with multiple seeds (CASSANDRA-150)
 * fix NPE in get_range_slice when no data is found (CASSANDRA-578)
 * fix potential NPE in hinted handoff (CASSANDRA-585)
 * fix cleanup of local "system" keyspace (CASSANDRA-576)
 * improve computation of cluster load balance (CASSANDRA-554)
 * added super column read/write, column count, and column/row delete to
   cassandra-cli (CASSANDRA-567, CASSANDRA-594)
 * fix returning live subcolumns of deleted supercolumns (CASSANDRA-583)
 * respect JAVA_HOME in bin/ scripts (several tickets)
 * add StorageService.initClient for fat clients on the JVM (CASSANDRA-535)
   (see contrib/client_only for an example of use)
 * make consistency_level functional in get_range_slice (CASSANDRA-568)
 * optimize key deserialization for RandomPartitioner (CASSANDRA-581)
 * avoid GCing tombstones except on major compaction (CASSANDRA-604)
 * increase failure conviction threshold, resulting in less nodes
   incorrectly (and temporarily) marked as down (CASSANDRA-610)
 * respect memtable thresholds during log replay (CASSANDRA-609)
 * support ConsistencyLevel.ALL on read (CASSANDRA-584)
 * add nodeprobe removetoken command (CASSANDRA-564)


0.5.0 beta
 * Allow multiple simultaneous flushes, improving flush throughput 
   on multicore systems (CASSANDRA-401)
 * Split up locks to improve write and read throughput on multicore systems
   (CASSANDRA-444, CASSANDRA-414)
 * More efficient use of memory during compaction (CASSANDRA-436)
 * autobootstrap option: when enabled, all non-seed nodes will attempt
   to bootstrap when started, until bootstrap successfully
   completes. -b option is removed.  (CASSANDRA-438)
 * Unless a token is manually specified in the configuration xml,
   a bootstraping node will use a token that gives it half the
   keys from the most-heavily-loaded node in the cluster,
   instead of generating a random token. 
   (CASSANDRA-385, CASSANDRA-517)
 * Miscellaneous bootstrap fixes (several tickets)
 * Ability to change a node's token even after it has data on it
   (CASSANDRA-541)
 * Ability to decommission a live node from the ring (CASSANDRA-435)
 * Semi-automatic loadbalancing via nodeprobe (CASSANDRA-192)
 * Add ability to set compaction thresholds at runtime via
   JMX / nodeprobe.  (CASSANDRA-465)
 * Add "comment" field to ColumnFamily definition. (CASSANDRA-481)
 * Additional JMX metrics (CASSANDRA-482)
 * JSON based export and import tools (several tickets)
 * Hinted Handoff fixes (several tickets)
 * Add key cache to improve read performance (CASSANDRA-423)
 * Simplified construction of custom ReplicationStrategy classes
   (CASSANDRA-497)
 * Graphical application (Swing) for ring integrity verification and 
   visualization was added to contrib (CASSANDRA-252)
 * Add DCQUORUM, DCQUORUMSYNC consistency levels and corresponding
   ReplicationStrategy / EndpointSnitch classes.  Experimental.
   (CASSANDRA-492)
 * Web client interface added to contrib (CASSANDRA-457)
 * More-efficient flush for Random, CollatedOPP partitioners 
   for normal writes (CASSANDRA-446) and bulk load (CASSANDRA-420)
 * Add MemtableFlushAfterMinutes, a global replacement for the old 
   per-CF FlushPeriodInMinutes setting (CASSANDRA-463)
 * optimizations to slice reading (CASSANDRA-350) and supercolumn
   queries (CASSANDRA-510)
 * force binding to given listenaddress for nodes with multiple
   interfaces (CASSANDRA-546)
 * stress.py benchmarking tool improvements (several tickets)
 * optimized replica placement code (CASSANDRA-525)
 * faster log replay on restart (CASSANDRA-539, CASSANDRA-540)
 * optimized local-node writes (CASSANDRA-558)
 * added get_range_slice, deprecating get_key_range (CASSANDRA-344)
 * expose TimedOutException to thrift (CASSANDRA-563)
 

0.4.2
 * Add validation disallowing null keys (CASSANDRA-486)
 * Fix race conditions in TCPConnectionManager (CASSANDRA-487)
 * Fix using non-utf8-aware comparison as a sanity check.
   (CASSANDRA-493)
 * Improve default garbage collector options (CASSANDRA-504)
 * Add "nodeprobe flush" (CASSANDRA-505)
 * remove NotFoundException from get_slice throws list (CASSANDRA-518)
 * fix get (not get_slice) of entire supercolumn (CASSANDRA-508)
 * fix null token during bootstrap (CASSANDRA-501)


0.4.1
 * Fix FlushPeriod columnfamily configuration regression
   (CASSANDRA-455)
 * Fix long column name support (CASSANDRA-460)
 * Fix for serializing a row that only contains tombstones
   (CASSANDRA-458)
 * Fix for discarding unneeded commitlog segments (CASSANDRA-459)
 * Add SnapshotBeforeCompaction configuration option (CASSANDRA-426)
 * Fix compaction abort under insufficient disk space (CASSANDRA-473)
 * Fix reading subcolumn slice from tombstoned CF (CASSANDRA-484)
 * Fix race condition in RVH causing occasional NPE (CASSANDRA-478)


0.4.0
 * fix get_key_range problems when a node is down (CASSANDRA-440)
   and add UnavailableException to more Thrift methods
 * Add example EndPointSnitch contrib code (several tickets)


0.4.0 RC2
 * fix SSTable generation clash during compaction (CASSANDRA-418)
 * reject method calls with null parameters (CASSANDRA-308)
 * properly order ranges in nodeprobe output (CASSANDRA-421)
 * fix logging of certain errors on executor threads (CASSANDRA-425)


0.4.0 RC1
 * Bootstrap feature is live; use -b on startup (several tickets)
 * Added multiget api (CASSANDRA-70)
 * fix Deadlock with SelectorManager.doProcess and TcpConnection.write
   (CASSANDRA-392)
 * remove key cache b/c of concurrency bugs in third-party
   CLHM library (CASSANDRA-405)
 * update non-major compaction logic to use two threshold values
   (CASSANDRA-407)
 * add periodic / batch commitlog sync modes (several tickets)
 * inline BatchMutation into batch_insert params (CASSANDRA-403)
 * allow setting the logging level at runtime via mbean (CASSANDRA-402)
 * change default comparator to BytesType (CASSANDRA-400)
 * add forwards-compatible ConsistencyLevel parameter to get_key_range
   (CASSANDRA-322)
 * r/m special case of blocking for local destination when writing with 
   ConsistencyLevel.ZERO (CASSANDRA-399)
 * Fixes to make BinaryMemtable [bulk load interface] useful (CASSANDRA-337);
   see contrib/bmt_example for an example of using it.
 * More JMX properties added (several tickets)
 * Thrift changes (several tickets)
    - Merged _super get methods with the normal ones; return values
      are now of ColumnOrSuperColumn.
    - Similarly, merged batch_insert_super into batch_insert.



0.4.0 beta
 * On-disk data format has changed to allow billions of keys/rows per
   node instead of only millions
 * Multi-keyspace support
 * Scan all sstables for all queries to avoid situations where
   different types of operation on the same ColumnFamily could
   disagree on what data was present
 * Snapshot support via JMX
 * Thrift API has changed a _lot_:
    - removed time-sorted CFs; instead, user-defined comparators
      may be defined on the column names, which are now byte arrays.
      Default comparators are provided for UTF8, Bytes, Ascii, Long (i64),
      and UUID types.
    - removed colon-delimited strings in thrift api in favor of explicit
      structs such as ColumnPath, ColumnParent, etc.  Also normalized
      thrift struct and argument naming.
    - Added columnFamily argument to get_key_range.
    - Change signature of get_slice to accept starting and ending
      columns as well as an offset.  (This allows use of indexes.)
      Added "ascending" flag to allow reasonably-efficient reverse
      scans as well.  Removed get_slice_by_range as redundant.
    - get_key_range operates on one CF at a time
    - changed `block` boolean on insert methods to ConsistencyLevel enum,
      with options of NONE, ONE, QUORUM, and ALL.
    - added similar consistency_level parameter to read methods
    - column-name-set slice with no names given now returns zero columns
      instead of all of them.  ("all" can run your server out of memory.
      use a range-based slice with a high max column count instead.)
 * Removed the web interface. Node information can now be obtained by 
   using the newly introduced nodeprobe utility.
 * More JMX stats
 * Remove magic values from internals (e.g. special key to indicate
   when to flush memtables)
 * Rename configuration "table" to "keyspace"
 * Moved to crash-only design; no more shutdown (just kill the process)
 * Lots of bug fixes

Full list of issues resolved in 0.4 is at https://issues.apache.org/jira/secure/IssueNavigator.jspa?reset=true&&pid=12310865&fixfor=12313862&resolution=1&sorter/field=issuekey&sorter/order=DESC


0.3.0 RC3
 * Fix potential deadlock under load in TCPConnection.
   (CASSANDRA-220)


0.3.0 RC2
 * Fix possible data loss when server is stopped after replaying
   log but before new inserts force memtable flush.
   (CASSANDRA-204)
 * Added BUGS file


0.3.0 RC1
 * Range queries on keys, including user-defined key collation
 * Remove support
 * Workarounds for a weird bug in JDK select/register that seems
   particularly common on VM environments. Cassandra should deploy
   fine on EC2 now
 * Much improved infrastructure: the beginnings of a decent test suite
   ("ant test" for unit tests; "nosetests" for system tests), code
   coverage reporting, etc.
 * Expanded node status reporting via JMX
 * Improved error reporting/logging on both server and client
 * Reduced memory footprint in default configuration
 * Combined blocking and non-blocking versions of insert APIs
 * Added FlushPeriodInMinutes configuration parameter to force
   flushing of infrequently-updated ColumnFamilies<|MERGE_RESOLUTION|>--- conflicted
+++ resolved
@@ -5,6 +5,11 @@
 
 
 0.8.0-?
+ * faster flushes and compaction from fixing excessively pessimistic 
+   rebuffering in BRAF (CASSANDRA-2581)
+ 
+
+0.8.0-beta2
  * fix NPE compacting index CFs (CASSANDRA-2528)
  * Remove checking all column families on startup for compaction candidates (CASSANDRA-2444)
  * validate CQL create keyspace options (CASSANDRA-2525)
@@ -23,7 +28,6 @@
    automatic compactions will only compact 2 or more sstables (CASSANDRA-2575)
  * refuse to apply migrations with older timestamps than the current 
    schema (CASSANDRA-2536)
-<<<<<<< HEAD
  * remove unframed Thrift transport option
 
 
@@ -55,10 +59,6 @@
  * cli no longer divides read_repair_chance by 100 (CASSANDRA-2458)
  * made CompactionInfo.getTaskType return an enum (CASSANDRA-2482)
  * add a server-wide cap on measured memtable memory usage (CASSANDRA-2006)
-=======
- * faster flushes and compaction from fixing excessively pessimistic 
-   rebuffering in BRAF (CASSANDRA-2581)
->>>>>>> 28414b19
 
 
 0.7.5
