/*
 * Licensed to the Apache Software Foundation (ASF) under one
 * or more contributor license agreements.  See the NOTICE file
 * distributed with this work for additional information
 * regarding copyright ownership.  The ASF licenses this file
 * to you under the Apache License, Version 2.0 (the
 * "License"); you may not use this file except in compliance
 * with the License.  You may obtain a copy of the License at
 *
 *     http://www.apache.org/licenses/LICENSE-2.0
 *
 * Unless required by applicable law or agreed to in writing, software
 * distributed under the License is distributed on an "AS IS" BASIS,
 * WITHOUT WARRANTIES OR CONDITIONS OF ANY KIND, either express or implied.
 * See the License for the specific language governing permissions and
 * limitations under the License.
 */
package org.apache.cassandra.hadoop.pig;

import java.io.IOException;
import java.nio.ByteBuffer;
import java.nio.charset.CharacterCodingException;
import java.util.*;

import org.slf4j.Logger;
import org.slf4j.LoggerFactory;

import org.apache.cassandra.db.Column;
import org.apache.cassandra.db.marshal.*;
import org.apache.cassandra.exceptions.ConfigurationException;
import org.apache.cassandra.exceptions.InvalidRequestException;
import org.apache.cassandra.hadoop.*;
import org.apache.cassandra.thrift.*;
import org.apache.cassandra.utils.ByteBufferUtil;
import org.apache.cassandra.utils.FBUtilities;
import org.apache.cassandra.utils.Hex;
import org.apache.hadoop.mapreduce.*;
import org.apache.pig.Expression;
import org.apache.pig.ResourceSchema;
import org.apache.pig.ResourceSchema.ResourceFieldSchema;
import org.apache.pig.backend.hadoop.executionengine.mapReduceLayer.PigSplit;
import org.apache.pig.data.*;
import org.apache.pig.impl.util.UDFContext;
import org.apache.thrift.TDeserializer;
import org.apache.thrift.TException;
import org.apache.thrift.TSerializer;
import org.apache.thrift.protocol.TBinaryProtocol;

/**
 * A LoadStoreFunc for retrieving data from and storing data to Cassandra
 *
 * A row from a standard CF will be returned as nested tuples: (key, ((name1, val1), (name2, val2))).
 */
public class CassandraStorage extends AbstractCassandraStorage
{
    public final static String PIG_ALLOW_DELETES = "PIG_ALLOW_DELETES";
    public final static String PIG_WIDEROW_INPUT = "PIG_WIDEROW_INPUT";
    public final static String PIG_USE_SECONDARY = "PIG_USE_SECONDARY";

    private final static ByteBuffer BOUND = ByteBufferUtil.EMPTY_BYTE_BUFFER;
    private static final Logger logger = LoggerFactory.getLogger(CassandraStorage.class);

    private ByteBuffer slice_start = BOUND;
    private ByteBuffer slice_end = BOUND;
    private boolean slice_reverse = false;
    private boolean allow_deletes = false;

    private RecordReader<ByteBuffer, Map<ByteBuffer, Column>> reader;
    private RecordWriter<ByteBuffer, List<Mutation>> writer;

    private boolean widerows = false;
    private int limit;
    
    // wide row hacks
    private ByteBuffer lastKey;
    private Map<ByteBuffer, Column> lastRow;
    private boolean hasNext = true;

    public CassandraStorage()
    {
        this(1024);
    }

    /**@param limit number of columns to fetch in a slice */
    public CassandraStorage(int limit)
    {
        super();
        this.limit = limit;
        DEFAULT_INPUT_FORMAT = "org.apache.cassandra.hadoop.ColumnFamilyInputFormat";
        DEFAULT_OUTPUT_FORMAT = "org.apache.cassandra.hadoop.ColumnFamilyOutputFormat";
    }

    public int getLimit()
    {
        return limit;
    }

    public void prepareToRead(RecordReader reader, PigSplit split)
    {
        this.reader = reader;
    }

    /** read wide row*/
    public Tuple getNextWide() throws IOException
    {
        CfInfo cfInfo = getCfInfo(loadSignature);
        CfDef cfDef = cfInfo.cfDef;
        ByteBuffer key = null;
        Tuple tuple = null; 
        DefaultDataBag bag = new DefaultDataBag();
        try
        {
            while(true)
            {
                hasNext = reader.nextKeyValue();
                if (!hasNext)
                {
                    if (tuple == null)
                        tuple = TupleFactory.getInstance().newTuple();

                    if (lastRow != null)
                    {
                        if (tuple.size() == 0) // lastRow is a new one
                        {
                            key = (ByteBuffer)reader.getCurrentKey();
                            tuple = keyToTuple(key, cfDef, parseType(cfDef.getKey_validation_class()));
                        }
                        for (Map.Entry<ByteBuffer, Column> entry : lastRow.entrySet())
                        {
                            bag.add(columnToTuple(entry.getValue(), cfInfo, parseType(cfDef.getComparator_type())));
                        }
                        lastKey = null;
                        lastRow = null;
                        tuple.append(bag);
                        return tuple;
                    }
                    else
                    {
                        if (tuple.size() == 1) // rare case of just one wide row, key already set
                        {
                            tuple.append(bag);
                            return tuple;
                        }
                        else
                            return null;
                    }
                }
                if (key != null && !((ByteBuffer)reader.getCurrentKey()).equals(key)) // key changed
                {
                    // read too much, hold on to it for next time
                    lastKey = (ByteBuffer)reader.getCurrentKey();
                    lastRow = (SortedMap<ByteBuffer, Column>)reader.getCurrentValue();
                    // but return what we have so far
                    tuple.append(bag);
                    return tuple;
                }
                if (key == null) // only set the key on the first iteration
                {
                    key = (ByteBuffer)reader.getCurrentKey();
                    if (lastKey != null && !(key.equals(lastKey))) // last key only had one value
                    {
                        if (tuple == null)
                            tuple = keyToTuple(lastKey, cfDef, parseType(cfDef.getKey_validation_class()));
                        else
                            addKeyToTuple(tuple, lastKey, cfDef, parseType(cfDef.getKey_validation_class()));
                        for (Map.Entry<ByteBuffer, Column> entry : lastRow.entrySet())
                        {
                            bag.add(columnToTuple(entry.getValue(), cfInfo, parseType(cfDef.getComparator_type())));
                        }
                        tuple.append(bag);
                        lastKey = key;
                        lastRow = (SortedMap<ByteBuffer, Column>)reader.getCurrentValue();
                        return tuple;
                    }
                    if (tuple == null)
                        tuple = keyToTuple(key, cfDef, parseType(cfDef.getKey_validation_class()));
                    else
                        addKeyToTuple(tuple, lastKey, cfDef, parseType(cfDef.getKey_validation_class()));
                }
                SortedMap<ByteBuffer, Column> row = (SortedMap<ByteBuffer, Column>)reader.getCurrentValue();
                if (lastRow != null) // prepend what was read last time
                {
                    for (Map.Entry<ByteBuffer, Column> entry : lastRow.entrySet())
                    {
                        bag.add(columnToTuple(entry.getValue(), cfInfo, parseType(cfDef.getComparator_type())));
                    }
                    lastKey = null;
                    lastRow = null;
                }
                for (Map.Entry<ByteBuffer, Column> entry : row.entrySet())
                {
                    bag.add(columnToTuple(entry.getValue(), cfInfo, parseType(cfDef.getComparator_type())));
                }
            }
        }
        catch (InterruptedException e)
        {
            throw new IOException(e.getMessage());
        }
    }

    @Override
    /** read next row */
    public Tuple getNext() throws IOException
    {
        if (widerows)
            return getNextWide();
        try
        {
            // load the next pair
            if (!reader.nextKeyValue())
                return null;

            CfInfo cfInfo = getCfInfo(loadSignature);
            CfDef cfDef = cfInfo.cfDef;
            ByteBuffer key = reader.getCurrentKey();
            Map<ByteBuffer, Column> cf = reader.getCurrentValue();
            assert key != null && cf != null;

            // output tuple, will hold the key, each indexed column in a tuple, then a bag of the rest
            // NOTE: we're setting the tuple size here only for the key so we can use setTupleValue on it

            Tuple tuple = keyToTuple(key, cfDef, parseType(cfDef.getKey_validation_class()));
            DefaultDataBag bag = new DefaultDataBag();

            // we must add all the indexed columns first to match the schema
            Map<ByteBuffer, Boolean> added = new HashMap<ByteBuffer, Boolean>();
            // take care to iterate these in the same order as the schema does
            for (ColumnDef cdef : cfDef.column_metadata)
            {
                boolean hasColumn = false;
                boolean cql3Table = false;
                try
                {
                    hasColumn = cf.containsKey(cdef.name);
                }
                catch (Exception e)
                {
                    cql3Table = true;                  
                }
                if (hasColumn)
                {
                    tuple.append(columnToTuple(cf.get(cdef.name), cfInfo, parseType(cfDef.getComparator_type())));
                }
                else if (!cql3Table)
                {   // otherwise, we need to add an empty tuple to take its place
                    tuple.append(TupleFactory.getInstance().newTuple());
                }
                added.put(cdef.name, true);
            }
            // now add all the other columns
            for (Map.Entry<ByteBuffer, Column> entry : cf.entrySet())
            {
                if (!added.containsKey(entry.getKey()))
                    bag.add(columnToTuple(entry.getValue(), cfInfo, parseType(cfDef.getComparator_type())));
            }
            tuple.append(bag);
            // finally, special top-level indexes if needed
            if (usePartitionFilter)
            {
                for (ColumnDef cdef : getIndexes())
                {
                    Tuple throwaway = columnToTuple(cf.get(cdef.name), cfInfo, parseType(cfDef.getComparator_type()));
                    tuple.append(throwaway.get(1));
                }
            }
            return tuple;
        }
        catch (InterruptedException e)
        {
            throw new IOException(e.getMessage());
        }
    }

    /** set hadoop cassandra connection settings */
    protected void setConnectionInformation() throws IOException
    {
        super.setConnectionInformation();
        if (System.getenv(PIG_ALLOW_DELETES) != null)
            allow_deletes = Boolean.parseBoolean(System.getenv(PIG_ALLOW_DELETES));
    }

    /** set read configuration settings */
    public void setLocation(String location, Job job) throws IOException
    {
        conf = job.getConfiguration();
        setLocationFromUri(location);

        if (ConfigHelper.getInputSlicePredicate(conf) == null)
        {
            SliceRange range = new SliceRange(slice_start, slice_end, slice_reverse, limit);
            SlicePredicate predicate = new SlicePredicate().setSlice_range(range);
            ConfigHelper.setInputSlicePredicate(conf, predicate);
        }
        if (System.getenv(PIG_WIDEROW_INPUT) != null)
            widerows = Boolean.parseBoolean(System.getenv(PIG_WIDEROW_INPUT));
        if (System.getenv(PIG_USE_SECONDARY) != null)
            usePartitionFilter = Boolean.parseBoolean(System.getenv(PIG_USE_SECONDARY));
        if (System.getenv(PIG_INPUT_SPLIT_SIZE) != null)
        {
            try
            {
                ConfigHelper.setInputSplitSize(conf, Integer.parseInt(System.getenv(PIG_INPUT_SPLIT_SIZE)));
            }
            catch (NumberFormatException e)
            {
                throw new IOException("PIG_INPUT_SPLIT_SIZE is not a number", e);
            }           
        } 

        if (usePartitionFilter && getIndexExpressions() != null)
            ConfigHelper.setInputRange(conf, getIndexExpressions());

        if (username != null && password != null)
            ConfigHelper.setInputKeyspaceUserNameAndPassword(conf, username, password);

        if (splitSize > 0)
            ConfigHelper.setInputSplitSize(conf, splitSize);
        if (partitionerClass!= null)
            ConfigHelper.setInputPartitioner(conf, partitionerClass);

        ConfigHelper.setInputColumnFamily(conf, keyspace, column_family, widerows);
        setConnectionInformation();

        if (ConfigHelper.getInputRpcPort(conf) == 0)
            throw new IOException("PIG_INPUT_RPC_PORT or PIG_RPC_PORT environment variable not set");
        if (ConfigHelper.getInputInitialAddress(conf) == null)
            throw new IOException("PIG_INPUT_INITIAL_ADDRESS or PIG_INITIAL_ADDRESS environment variable not set");
        if (ConfigHelper.getInputPartitioner(conf) == null)
            throw new IOException("PIG_INPUT_PARTITIONER or PIG_PARTITIONER environment variable not set");
        if (loadSignature == null)
            loadSignature = location;
        initSchema(loadSignature);
    }

    /** set store configuration settings */
    public void setStoreLocation(String location, Job job) throws IOException
    {
        conf = job.getConfiguration();
        
        // don't combine mappers to a single mapper per node
        conf.setBoolean("pig.noSplitCombination", true);
        setLocationFromUri(location);

        if (username != null && password != null)
            ConfigHelper.setOutputKeyspaceUserNameAndPassword(conf, username, password);
        if (splitSize > 0)
            ConfigHelper.setInputSplitSize(conf, splitSize);
        if (partitionerClass!= null)
            ConfigHelper.setOutputPartitioner(conf, partitionerClass);

        ConfigHelper.setOutputColumnFamily(conf, keyspace, column_family);
        setConnectionInformation();

        if (ConfigHelper.getOutputRpcPort(conf) == 0)
            throw new IOException("PIG_OUTPUT_RPC_PORT or PIG_RPC_PORT environment variable not set");
        if (ConfigHelper.getOutputInitialAddress(conf) == null)
            throw new IOException("PIG_OUTPUT_INITIAL_ADDRESS or PIG_INITIAL_ADDRESS environment variable not set");
        if (ConfigHelper.getOutputPartitioner(conf) == null)
            throw new IOException("PIG_OUTPUT_PARTITIONER or PIG_PARTITIONER environment variable not set");

        // we have to do this again here for the check in writeColumnsFromTuple
        if (System.getenv(PIG_USE_SECONDARY) != null)
            usePartitionFilter = Boolean.parseBoolean(System.getenv(PIG_USE_SECONDARY));

        initSchema(storeSignature);
    }

    /** define the schema */
    public ResourceSchema getSchema(String location, Job job) throws IOException
    {
        setLocation(location, job);
        CfInfo cfInfo = getCfInfo(loadSignature);
        CfDef cfDef = cfInfo.cfDef;

        if (cfDef.column_type.equals("Super"))
            return null;
        /*
        Our returned schema should look like this:
        (key, index1:(name, value), index2:(name, value), columns:{(name, value)})
        Which is to say, columns that have metadata will be returned as named tuples, but unknown columns will go into a bag.
        This way, wide rows can still be handled by the bag, but known columns can easily be referenced.
         */

        // top-level schema, no type
        ResourceSchema schema = new ResourceSchema();

        // get default marshallers and validators
        Map<MarshallerType, AbstractType> marshallers = getDefaultMarshallers(cfDef);
        Map<ByteBuffer,AbstractType> validators = getValidatorMap(cfDef);

        // add key
        ResourceFieldSchema keyFieldSchema = new ResourceFieldSchema();
        keyFieldSchema.setName("key");
        keyFieldSchema.setType(getPigType(marshallers.get(MarshallerType.KEY_VALIDATOR)));

        ResourceSchema bagSchema = new ResourceSchema();
        ResourceFieldSchema bagField = new ResourceFieldSchema();
        bagField.setType(DataType.BAG);
        bagField.setName("columns");
        // inside the bag, place one tuple with the default comparator/validator schema
        ResourceSchema bagTupleSchema = new ResourceSchema();
        ResourceFieldSchema bagTupleField = new ResourceFieldSchema();
        bagTupleField.setType(DataType.TUPLE);
        ResourceFieldSchema bagcolSchema = new ResourceFieldSchema();
        ResourceFieldSchema bagvalSchema = new ResourceFieldSchema();
        bagcolSchema.setName("name");
        bagvalSchema.setName("value");
        bagcolSchema.setType(getPigType(marshallers.get(MarshallerType.COMPARATOR)));
        bagvalSchema.setType(getPigType(marshallers.get(MarshallerType.DEFAULT_VALIDATOR)));
        bagTupleSchema.setFields(new ResourceFieldSchema[] { bagcolSchema, bagvalSchema });
        bagTupleField.setSchema(bagTupleSchema);
        bagSchema.setFields(new ResourceFieldSchema[] { bagTupleField });
        bagField.setSchema(bagSchema);

        // will contain all fields for this schema
        List<ResourceFieldSchema> allSchemaFields = new ArrayList<ResourceFieldSchema>();
        // add the key first, then the indexed columns, and finally the bag
        allSchemaFields.add(keyFieldSchema);

        if (!widerows && (cfInfo.compactCqlTable || !cfInfo.cql3Table))
        {
            // defined validators/indexes
            for (ColumnDef cdef : cfDef.column_metadata)
            {
                // make a new tuple for each col/val pair
                ResourceSchema innerTupleSchema = new ResourceSchema();
                ResourceFieldSchema innerTupleField = new ResourceFieldSchema();
                innerTupleField.setType(DataType.TUPLE);
                innerTupleField.setSchema(innerTupleSchema);
                innerTupleField.setName(new String(cdef.getName()));

                ResourceFieldSchema idxColSchema = new ResourceFieldSchema();
                idxColSchema.setName("name");
                idxColSchema.setType(getPigType(marshallers.get(MarshallerType.COMPARATOR)));

                ResourceFieldSchema valSchema = new ResourceFieldSchema();
                AbstractType validator = validators.get(cdef.name);
                if (validator == null)
                    validator = marshallers.get(MarshallerType.DEFAULT_VALIDATOR);
                valSchema.setName("value");
                valSchema.setType(getPigType(validator));

                innerTupleSchema.setFields(new ResourceFieldSchema[] { idxColSchema, valSchema });
                allSchemaFields.add(innerTupleField);
            }   
        }

        // bag at the end for unknown columns
        allSchemaFields.add(bagField);

        // add top-level index elements if needed
        if (usePartitionFilter)
        {
            for (ColumnDef cdef : getIndexes())
            {
                ResourceFieldSchema idxSchema = new ResourceFieldSchema();
                idxSchema.setName("index_" + new String(cdef.getName()));
                AbstractType validator = validators.get(cdef.name);
                if (validator == null)
                    validator = marshallers.get(MarshallerType.DEFAULT_VALIDATOR);
                idxSchema.setType(getPigType(validator));
                allSchemaFields.add(idxSchema);
            }
        }
        // top level schema contains everything
        schema.setFields(allSchemaFields.toArray(new ResourceFieldSchema[allSchemaFields.size()]));
        return schema;
    }

    /** set partition filter */
    public void setPartitionFilter(Expression partitionFilter) throws IOException
    {
        UDFContext context = UDFContext.getUDFContext();
        Properties property = context.getUDFProperties(AbstractCassandraStorage.class);
        property.setProperty(PARTITION_FILTER_SIGNATURE, indexExpressionsToString(filterToIndexExpressions(partitionFilter)));
    }

    /** prepare writer */
    public void prepareToWrite(RecordWriter writer)
    {
        this.writer = writer;
    }

    /** write next row */
    public void putNext(Tuple t) throws IOException
    {
        /*
        We support two cases for output:
        First, the original output:
            (key, (name, value), (name,value), {(name,value)}) (tuples or bag is optional)
        For supers, we only accept the original output.
        */

        if (t.size() < 1)
        {
            // simply nothing here, we can't even delete without a key
            logger.warn("Empty output skipped, filter empty tuples to suppress this warning");
            return;
        }
        ByteBuffer key = objToBB(t.get(0));
        if (t.getType(1) == DataType.TUPLE)
            writeColumnsFromTuple(key, t, 1);
        else if (t.getType(1) == DataType.BAG)
        {
            if (t.size() > 2)
                throw new IOException("No arguments allowed after bag");
            writeColumnsFromBag(key, (DefaultDataBag) t.get(1));
        }
        else
            throw new IOException("Second argument in output must be a tuple or bag");
    }

    /** write tuple data to cassandra */
    private void writeColumnsFromTuple(ByteBuffer key, Tuple t, int offset) throws IOException
    {
        ArrayList<Mutation> mutationList = new ArrayList<Mutation>();
        for (int i = offset; i < t.size(); i++)
        {
            if (t.getType(i) == DataType.BAG)
                writeColumnsFromBag(key, (DefaultDataBag) t.get(i));
            else if (t.getType(i) == DataType.TUPLE)
            {
                Tuple inner = (Tuple) t.get(i);
                if (inner.size() > 0) // may be empty, for an indexed column that wasn't present
                    mutationList.add(mutationFromTuple(inner));
            }
            else if (!usePartitionFilter)
            {
                throw new IOException("Output type was not a bag or a tuple");
            }
        }
        if (mutationList.size() > 0)
            writeMutations(key, mutationList);
    }

    /** compose Cassandra mutation from tuple */
    private Mutation mutationFromTuple(Tuple t) throws IOException
    {
        Mutation mutation = new Mutation();
        if (t.get(1) == null)
        {
            if (allow_deletes)
            {
                mutation.deletion = new Deletion();
                mutation.deletion.predicate = new org.apache.cassandra.thrift.SlicePredicate();
                mutation.deletion.predicate.column_names = Arrays.asList(objToBB(t.get(0)));
                mutation.deletion.setTimestamp(FBUtilities.timestampMicros());
            }
            else
                throw new IOException("null found but deletes are disabled, set " + PIG_ALLOW_DELETES +
                    "=true in environment or allow_deletes=true in URL to enable");
        }
        else
        {
            org.apache.cassandra.thrift.Column column = new org.apache.cassandra.thrift.Column();
            column.setName(objToBB(t.get(0)));
            column.setValue(objToBB(t.get(1)));
            column.setTimestamp(FBUtilities.timestampMicros());
            mutation.column_or_supercolumn = new ColumnOrSuperColumn();
            mutation.column_or_supercolumn.column = column;
        }
        return mutation;
    }

    /** write bag data to Cassandra */
    private void writeColumnsFromBag(ByteBuffer key, DefaultDataBag bag) throws IOException
    {
        List<Mutation> mutationList = new ArrayList<Mutation>();
        for (Tuple pair : bag)
        {
            Mutation mutation = new Mutation();
            if (DataType.findType(pair.get(1)) == DataType.BAG) // supercolumn
            {
                SuperColumn sc = new SuperColumn();
                sc.setName(objToBB(pair.get(0)));
                List<org.apache.cassandra.thrift.Column> columns = new ArrayList<org.apache.cassandra.thrift.Column>();
                for (Tuple subcol : (DefaultDataBag) pair.get(1))
                {
                    org.apache.cassandra.thrift.Column column = new org.apache.cassandra.thrift.Column();
                    column.setName(objToBB(subcol.get(0)));
                    column.setValue(objToBB(subcol.get(1)));
                    column.setTimestamp(FBUtilities.timestampMicros());
                    columns.add(column);
                }
                if (columns.isEmpty())
                {
                    if (allow_deletes)
                    {
                        mutation.deletion = new Deletion();
                        mutation.deletion.super_column = objToBB(pair.get(0));
                        mutation.deletion.setTimestamp(FBUtilities.timestampMicros());
                    }
                    else
                        throw new IOException("SuperColumn deletion attempted with empty bag, but deletes are disabled, set " +
                            PIG_ALLOW_DELETES + "=true in environment or allow_deletes=true in URL to enable");
                }
                else
                {
                    sc.columns = columns;
                    mutation.column_or_supercolumn = new ColumnOrSuperColumn();
                    mutation.column_or_supercolumn.super_column = sc;
                }
            }
            else
                mutation = mutationFromTuple(pair);
            mutationList.add(mutation);
            // for wide rows, we need to limit the amount of mutations we write at once
            if (mutationList.size() >= 10) // arbitrary, CFOF will re-batch this up, and BOF won't care
            {
                writeMutations(key, mutationList);
                mutationList.clear();
            }
        }
        // write the last batch
        if (mutationList.size() > 0)
            writeMutations(key, mutationList);
    }

    /** write mutation to Cassandra */
    private void writeMutations(ByteBuffer key, List<Mutation> mutations) throws IOException
    {
        try
        {
            writer.write(key, mutations);
        }
        catch (InterruptedException e)
        {
            throw new IOException(e);
        }
    }

    /** get a list of Cassandra IndexExpression from Pig expression */
    private List<IndexExpression> filterToIndexExpressions(Expression expression) throws IOException
    {
        List<IndexExpression> indexExpressions = new ArrayList<IndexExpression>();
        Expression.BinaryExpression be = (Expression.BinaryExpression)expression;
        ByteBuffer name = ByteBuffer.wrap(be.getLhs().toString().getBytes());
        ByteBuffer value = ByteBuffer.wrap(be.getRhs().toString().getBytes());
        switch (expression.getOpType())
        {
            case OP_EQ:
                indexExpressions.add(new IndexExpression(name, IndexOperator.EQ, value));
                break;
            case OP_GE:
                indexExpressions.add(new IndexExpression(name, IndexOperator.GTE, value));
                break;
            case OP_GT:
                indexExpressions.add(new IndexExpression(name, IndexOperator.GT, value));
                break;
            case OP_LE:
                indexExpressions.add(new IndexExpression(name, IndexOperator.LTE, value));
                break;
            case OP_LT:
                indexExpressions.add(new IndexExpression(name, IndexOperator.LT, value));
                break;
            case OP_AND:
                indexExpressions.addAll(filterToIndexExpressions(be.getLhs()));
                indexExpressions.addAll(filterToIndexExpressions(be.getRhs()));
                break;
            default:
                throw new IOException("Unsupported expression type: " + expression.getOpType().name());
        }
        return indexExpressions;
    }

    /** convert a list of index expression to string */
    private static String indexExpressionsToString(List<IndexExpression> indexExpressions) throws IOException
    {
        assert indexExpressions != null;
        // oh, you thought cfdefToString was awful?
        IndexClause indexClause = new IndexClause();
        indexClause.setExpressions(indexExpressions);
        indexClause.setStart_key("".getBytes());
        TSerializer serializer = new TSerializer(new TBinaryProtocol.Factory());
        try
        {
            return Hex.bytesToHex(serializer.serialize(indexClause));
        }
        catch (TException e)
        {
            throw new IOException(e);
        }
    }

    /** convert string to a list of index expression */
    private static List<IndexExpression> indexExpressionsFromString(String ie) throws IOException
    {
        assert ie != null;
        TDeserializer deserializer = new TDeserializer(new TBinaryProtocol.Factory());
        IndexClause indexClause = new IndexClause();
        try
        {
            deserializer.deserialize(indexClause, Hex.hexToBytes(ie));
        }
        catch (TException e)
        {
            throw new IOException(e);
        }
        return indexClause.getExpressions();
    }

    /** get a list of index expression */
    private List<IndexExpression> getIndexExpressions() throws IOException
    {
        UDFContext context = UDFContext.getUDFContext();
        Properties property = context.getUDFProperties(AbstractCassandraStorage.class);
        if (property.getProperty(PARTITION_FILTER_SIGNATURE) != null)
            return indexExpressionsFromString(property.getProperty(PARTITION_FILTER_SIGNATURE));
        else
            return null;
    }

    /** get a list of column for the column family */
<<<<<<< HEAD
    protected List<ColumnDef> getColumnMetadata(Cassandra.Client client, boolean cql3Table) 
    throws TException, CharacterCodingException, InvalidRequestException, ConfigurationException
    {
        if (cql3Table)
            return new ArrayList<>();
        
=======
    protected List<ColumnDef> getColumnMetadata(Cassandra.Client client) 
            throws InvalidRequestException, 
            UnavailableException, 
            TimedOutException, 
            SchemaDisagreementException, 
            TException,
            CharacterCodingException,
            org.apache.cassandra.exceptions.InvalidRequestException,
            ConfigurationException,
            NotFoundException
    {
>>>>>>> 639c01a3
        return getColumnMeta(client, true, true);
    }

    /** convert key to a tuple */
    private Tuple keyToTuple(ByteBuffer key, CfDef cfDef, AbstractType comparator) throws IOException
    {
        Tuple tuple = TupleFactory.getInstance().newTuple(1);
        addKeyToTuple(tuple, key, cfDef, comparator);
        return tuple;
    }

    /** add key to a tuple */
    private void addKeyToTuple(Tuple tuple, ByteBuffer key, CfDef cfDef, AbstractType comparator) throws IOException
    {
        if( comparator instanceof AbstractCompositeType )
        {
            setTupleValue(tuple, 0, composeComposite((AbstractCompositeType)comparator,key));
        }
        else
        {
            setTupleValue(tuple, 0, cassandraToObj(getDefaultMarshallers(cfDef).get(MarshallerType.KEY_VALIDATOR), key));
        }

    }

    /** cassandra://[username:password@]<keyspace>/<columnfamily>[?slice_start=<start>&slice_end=<end>
     * [&reversed=true][&limit=1][&allow_deletes=true][&widerows=true]
     * [&use_secondary=true][&comparator=<comparator>][&partitioner=<partitioner>]]*/
    private void setLocationFromUri(String location) throws IOException
    {
        try
        {
            if (!location.startsWith("cassandra://"))
                throw new Exception("Bad scheme." + location);
            
            String[] urlParts = location.split("\\?");
            if (urlParts.length > 1)
            {
                Map<String, String> urlQuery = getQueryMap(urlParts[1]);
                AbstractType comparator = BytesType.instance;
                if (urlQuery.containsKey("comparator"))
                    comparator = TypeParser.parse(urlQuery.get("comparator"));
                if (urlQuery.containsKey("slice_start"))
                    slice_start = comparator.fromString(urlQuery.get("slice_start"));
                if (urlQuery.containsKey("slice_end"))
                    slice_end = comparator.fromString(urlQuery.get("slice_end"));
                if (urlQuery.containsKey("reversed"))
                    slice_reverse = Boolean.parseBoolean(urlQuery.get("reversed"));
                if (urlQuery.containsKey("limit"))
                    limit = Integer.parseInt(urlQuery.get("limit"));
                if (urlQuery.containsKey("allow_deletes"))
                    allow_deletes = Boolean.parseBoolean(urlQuery.get("allow_deletes"));
                if (urlQuery.containsKey("widerows"))
                    widerows = Boolean.parseBoolean(urlQuery.get("widerows"));
                if (urlQuery.containsKey("use_secondary"))
                    usePartitionFilter = Boolean.parseBoolean(urlQuery.get("use_secondary"));
                if (urlQuery.containsKey("split_size"))
                    splitSize = Integer.parseInt(urlQuery.get("split_size"));
                if (urlQuery.containsKey("partitioner"))
                    partitionerClass = urlQuery.get("partitioner");
            }
            String[] parts = urlParts[0].split("/+");
            String[] credentialsAndKeyspace = parts[1].split("@");
            if (credentialsAndKeyspace.length > 1)
            {
                String[] credentials = credentialsAndKeyspace[0].split(":");
                username = credentials[0];
                password = credentials[1];
                keyspace = credentialsAndKeyspace[1];
            }
            else
            {
                keyspace = parts[1];
            }
            column_family = parts[2];
        }
        catch (Exception e)
        {
            throw new IOException("Expected 'cassandra://[username:password@]<keyspace>/<columnfamily>" +
            		                        "[?slice_start=<start>&slice_end=<end>[&reversed=true][&limit=1]" +
            		                        "[&allow_deletes=true][&widerows=true][&use_secondary=true]" +
            		                        "[&comparator=<comparator>][&split_size=<size>][&partitioner=<partitioner>]]': " + e.getMessage());
        }
    }
}
<|MERGE_RESOLUTION|>--- conflicted
+++ resolved
@@ -712,14 +712,6 @@
     }
 
     /** get a list of column for the column family */
-<<<<<<< HEAD
-    protected List<ColumnDef> getColumnMetadata(Cassandra.Client client, boolean cql3Table) 
-    throws TException, CharacterCodingException, InvalidRequestException, ConfigurationException
-    {
-        if (cql3Table)
-            return new ArrayList<>();
-        
-=======
     protected List<ColumnDef> getColumnMetadata(Cassandra.Client client) 
             throws InvalidRequestException, 
             UnavailableException, 
@@ -731,7 +723,6 @@
             ConfigurationException,
             NotFoundException
     {
->>>>>>> 639c01a3
         return getColumnMeta(client, true, true);
     }
 
