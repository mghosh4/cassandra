--- conflicted
+++ resolved
@@ -334,14 +334,9 @@
             for (ByteBuffer key : buffers)
             {
                 DecoratedKey dk = cfs.partitioner.decorateKey(key);
-<<<<<<< HEAD
                 ColumnFamily data = cfs.getTopLevelColumns(QueryFilter.getIdentityFilter(dk, cfs.name), Integer.MIN_VALUE, true);
-                rowCache.put(new RowCacheKey(cfs.metadata.cfId, dk), data);
-=======
-                ColumnFamily data = cfs.getTopLevelColumns(QueryFilter.getIdentityFilter(dk, new QueryPath(cfs.columnFamily)), Integer.MIN_VALUE, true);
                 if (data != null)
                     rowCache.put(new RowCacheKey(cfs.metadata.cfId, dk), data);
->>>>>>> 225cb0e7
             }
         }
     }
